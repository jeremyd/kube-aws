--- conflicted
+++ resolved
@@ -97,6 +97,12 @@
 				MaxAge:  30,
 				LogPath: "/dev/stdout",
 			},
+			Authentication: cfg.Authentication{
+				Webhook: cfg.Webhook{
+					Enabled:  false,
+					CacheTTL: "5m0s",
+				},
+			},
 			AwsEnvironment: cfg.AwsEnvironment{
 				Enabled: false,
 			},
@@ -116,19 +122,6 @@
 			},
 			NodeLabels: cfg.NodeLabels{},
 			Taints:     []cfg.Taint{},
-<<<<<<< HEAD
-			WaitSignal: cfg.WaitSignal{
-				Enabled:      false,
-				MaxBatchSize: 1,
-			},
-			Authentication: cfg.Authentication{
-				Webhook: cfg.Webhook{
-					Enabled:  false,
-					CacheTTL: "5m0s",
-				},
-			},
-=======
->>>>>>> 9d95790a
 		}
 
 		actual := c.Experimental
