package config

//go:generate go run ../../../codegen/templates_gen.go CloudConfigController=cloud-config-controller CloudConfigWorker=cloud-config-worker CloudConfigEtcd=cloud-config-etcd DefaultClusterConfig=cluster.yaml KubeConfigTemplate=kubeconfig.tmpl StackTemplateTemplate=stack-template.json
//go:generate gofmt -w templates.go
//go:generate go run ../../../codegen/files_gen.go Etcdadm=../../../etcdadm/etcdadm
//go:generate gofmt -w files.go

import (
	"errors"
	"fmt"
	"io/ioutil"
	"net"
	"regexp"
	"sort"
	"strings"
	"unicode/utf8"

	"github.com/kubernetes-incubator/kube-aws/cfnresource"
	"github.com/kubernetes-incubator/kube-aws/coreos/amiregistry"
	"github.com/kubernetes-incubator/kube-aws/gzipcompressor"
	"github.com/kubernetes-incubator/kube-aws/model"
	"github.com/kubernetes-incubator/kube-aws/model/derived"
	"github.com/kubernetes-incubator/kube-aws/netutil"
	yaml "gopkg.in/yaml.v2"
)

const (
	k8sVer = "v1.7.1_coreos.0"

	credentialsDir = "credentials"
	userDataDir    = "userdata"
)

func NewDefaultCluster() *Cluster {
	experimental := Experimental{
		Admission: Admission{
			PodSecurityPolicy{
				Enabled: false,
			},
			DenyEscalatingExec{
				Enabled: false,
			},
		},
		AuditLog: AuditLog{
			Enabled: false,
			MaxAge:  30,
			LogPath: "/var/log/kube-apiserver-audit.log",
		},
		Authentication: Authentication{
			Webhook{
				Enabled:  false,
				CacheTTL: "5m0s",
				Config:   "",
			},
		},
		AwsEnvironment: AwsEnvironment{
			Enabled: false,
		},
		AwsNodeLabels: AwsNodeLabels{
			Enabled: false,
		},
		ClusterAutoscalerSupport: model.ClusterAutoscalerSupport{
			Enabled: false,
		},
		TLSBootstrap: TLSBootstrap{
			Enabled: false,
		},
		EphemeralImageStorage: EphemeralImageStorage{
			Enabled:    false,
			Disk:       "xvdb",
			Filesystem: "xfs",
		},
		Kube2IamSupport: Kube2IamSupport{
			Enabled: false,
		},
		LoadBalancer: LoadBalancer{
			Enabled: false,
		},
		TargetGroup: TargetGroup{
			Enabled: false,
		},
		NodeDrainer: model.NodeDrainer{
			Enabled:      false,
			DrainTimeout: 5,
		},
		Plugins: Plugins{
			Rbac: Rbac{
				Enabled: false,
			},
		},
		Dex: model.Dex{
			Enabled:         false,
			Url:             "https://dex.example.com",
			ClientId:        "example-app",
			Username:        "email",
			Groups:          "groups",
			SelfSignedCa:    true,
			Connectors:      []model.Connector{},
			StaticClients:   []model.StaticClient{},
			StaticPasswords: []model.StaticPassword{},
		},
	}

	return &Cluster{
		DeploymentSettings: DeploymentSettings{
			ClusterName:        "kubernetes",
			VPCCIDR:            "10.0.0.0/16",
			ReleaseChannel:     "stable",
			K8sVer:             k8sVer,
			ContainerRuntime:   "docker",
			Subnets:            []model.Subnet{},
			EIPAllocationIDs:   []string{},
			MapPublicIPs:       true,
			Experimental:       experimental,
			ManageCertificates: true,
			AmazonSsmAgent: AmazonSsmAgent{
				Enabled:     false,
				DownloadUrl: "",
				Sha1Sum:     "",
			},
			CloudWatchLogging: CloudWatchLogging{
				Enabled:         false,
				RetentionInDays: 7,
				LocalStreaming: LocalStreaming{
					Enabled:  true,
					Filter:   `{ $.priority = "CRIT" || $.priority = "WARNING" && $.transport = "journal" && $.systemdUnit = "init.scope" }`,
					interval: 60,
				},
			},
<<<<<<< HEAD
			KubeDnsMasq: KubeDnsMasq{
				DaemonSet: false,
			},
=======
			CloudFormationStreaming:            true,
>>>>>>> 02827d6e
			HyperkubeImage:                     model.Image{Repo: "quay.io/coreos/hyperkube", Tag: k8sVer, RktPullDocker: false},
			AWSCliImage:                        model.Image{Repo: "quay.io/coreos/awscli", Tag: "master", RktPullDocker: false},
			CalicoNodeImage:                    model.Image{Repo: "quay.io/calico/node", Tag: "v1.2.1", RktPullDocker: false},
			CalicoCniImage:                     model.Image{Repo: "quay.io/calico/cni", Tag: "v1.8.3", RktPullDocker: false},
			CalicoPolicyControllerImage:        model.Image{Repo: "quay.io/calico/kube-policy-controller", Tag: "v0.6.0", RktPullDocker: false},
			CalicoCtlImage:                     model.Image{Repo: "quay.io/calico/ctl", Tag: "v1.2.1", RktPullDocker: false},
			ClusterAutoscalerImage:             model.Image{Repo: "gcr.io/google_containers/cluster-autoscaler", Tag: "v0.6.0", RktPullDocker: false},
			ClusterProportionalAutoscalerImage: model.Image{Repo: "gcr.io/google_containers/cluster-proportional-autoscaler-amd64", Tag: "1.1.2", RktPullDocker: false},
			KubeDnsImage:                       model.Image{Repo: "gcr.io/google_containers/k8s-dns-kube-dns-amd64", Tag: "1.14.4", RktPullDocker: false},
			KubeDnsMasqImage:                   model.Image{Repo: "gcr.io/google_containers/k8s-dns-dnsmasq-nanny-amd64", Tag: "1.14.4", RktPullDocker: false},
			KubeReschedulerImage:               model.Image{Repo: "gcr.io/google-containers/rescheduler", Tag: "v0.3.1", RktPullDocker: false},
			DnsMasqMetricsImage:                model.Image{Repo: "gcr.io/google_containers/k8s-dns-sidecar-amd64", Tag: "1.14.4", RktPullDocker: false},
			ExecHealthzImage:                   model.Image{Repo: "gcr.io/google_containers/exechealthz-amd64", Tag: "1.2", RktPullDocker: false},
			HeapsterImage:                      model.Image{Repo: "gcr.io/google_containers/heapster", Tag: "v1.4.0", RktPullDocker: false},
			AddonResizerImage:                  model.Image{Repo: "gcr.io/google_containers/addon-resizer", Tag: "2.0", RktPullDocker: false},
			KubeDashboardImage:                 model.Image{Repo: "gcr.io/google_containers/kubernetes-dashboard-amd64", Tag: "v1.6.1", RktPullDocker: false},
			PauseImage:                         model.Image{Repo: "gcr.io/google_containers/pause-amd64", Tag: "3.0", RktPullDocker: false},
			FlannelImage:                       model.Image{Repo: "quay.io/coreos/flannel", Tag: "v0.7.1", RktPullDocker: false},
			DexImage:                           model.Image{Repo: "quay.io/coreos/dex", Tag: "v2.4.1", RktPullDocker: false},
			JournaldCloudWatchLogsImage:        model.Image{Repo: "jollinshead/journald-cloudwatch-logs", Tag: "0.1", RktPullDocker: true},
		},
		KubeClusterSettings: KubeClusterSettings{
			DNSServiceIP: "10.3.0.10",
		},
		DefaultWorkerSettings: DefaultWorkerSettings{
			WorkerCount:            0,
			WorkerCreateTimeout:    "PT15M",
			WorkerInstanceType:     "t2.medium",
			WorkerRootVolumeType:   "gp2",
			WorkerRootVolumeIOPS:   0,
			WorkerRootVolumeSize:   30,
			WorkerSecurityGroupIds: []string{},
			WorkerTenancy:          "default",
		},
		ControllerSettings: ControllerSettings{
			Controller: model.NewDefaultController(),
		},
		EtcdSettings: EtcdSettings{
			Etcd: model.NewDefaultEtcd(),
		},
		FlannelSettings: FlannelSettings{
			PodCIDR: "10.2.0.0/16",
		},
		// for kube-apiserver
		ServiceCIDR: "10.3.0.0/24",
		// for base cloudformation stack
		TLSCADurationDays:           365 * 10,
		TLSCertDurationDays:         365,
		CreateRecordSet:             false,
		RecordSetTTL:                300,
		SSHAccessAllowedSourceCIDRs: model.DefaultCIDRRanges(),
		CustomSettings:              make(map[string]interface{}),
		KubeResourcesAutosave: KubeResourcesAutosave{
			Enabled: false,
		},
	}
}

func ClusterFromFile(filename string) (*Cluster, error) {
	data, err := ioutil.ReadFile(filename)
	if err != nil {
		return nil, err
	}

	c, err := ClusterFromBytes(data)
	if err != nil {
		return nil, fmt.Errorf("file %s: %v", filename, err)
	}

	return c, nil
}

// ClusterFromBytes Necessary for unit tests, which store configs as hardcoded strings
func ClusterFromBytes(data []byte) (*Cluster, error) {
	c := NewDefaultCluster()

	if err := yaml.Unmarshal(data, c); err != nil {
		return nil, fmt.Errorf("failed to parse cluster: %v", err)
	}

	c.HyperkubeImage.Tag = c.K8sVer

	if err := c.Load(); err != nil {
		return nil, err
	}

	return c, nil
}

func ConfigFromBytes(data []byte) (*Config, error) {
	c, err := ClusterFromBytes(data)
	if err != nil {
		return nil, err
	}
	cfg, err := c.Config()
	if err != nil {
		return nil, err
	}
	return cfg, nil
}

func (c *Cluster) Load() error {
	// If the user specified no subnets, we assume that a single AZ configuration with the default instanceCIDR is demanded
	if len(c.Subnets) == 0 && c.InstanceCIDR == "" {
		c.InstanceCIDR = "10.0.0.0/24"
	}

	c.HostedZoneID = withHostedZoneIDPrefix(c.HostedZoneID)

	c.ConsumeDeprecatedKeys()

	if err := c.validate(); err != nil {
		return fmt.Errorf("invalid cluster: %v", err)
	}

	c.SetDefaults()

	if c.ExternalDNSName != "" {
		// TODO: Deprecate externalDNSName?

		if len(c.APIEndpointConfigs) != 0 {
			return errors.New("invalid cluster: you can only specify either externalDNSName or apiEndpoints, but not both")
		}

		subnetRefs := []model.SubnetReference{}
		for _, s := range c.Controller.LoadBalancer.Subnets {
			subnetRefs = append(subnetRefs, model.SubnetReference{Name: s.Name})
		}

		c.APIEndpointConfigs = model.NewDefaultAPIEndpoints(
			c.ExternalDNSName,
			subnetRefs,
			c.HostedZoneID,
			c.CreateRecordSet,
			c.RecordSetTTL,
			c.Controller.LoadBalancer.Private,
		)
	}

	return nil
}

func (c *Cluster) ConsumeDeprecatedKeys() {
	// TODO Remove in v0.9.9-rc.1
	if c.DeprecatedVPCID != "" {
		fmt.Println("WARN: vpcId is deprecated and will be removed in v0.9.9. Please use vpc.id instead")
		c.VPC.ID = c.DeprecatedVPCID
	}

	if c.DeprecatedInternetGatewayID != "" {
		fmt.Println("WARN: internetGatewayId is deprecated and will be removed in v0.9.9. Please use internetGateway.id instead")
		c.InternetGateway.ID = c.DeprecatedInternetGatewayID
	}
}

func (c *Cluster) SetDefaults() {
	// For backward-compatibility
	if len(c.Subnets) == 0 {
		c.Subnets = []model.Subnet{
			model.NewPublicSubnet(c.AvailabilityZone, c.InstanceCIDR),
		}
	}

	privateTopologyImplied := c.RouteTableID != "" && !c.MapPublicIPs
	publicTopologyImplied := c.RouteTableID != "" && c.MapPublicIPs

	for i, s := range c.Subnets {
		if s.Name == "" {
			c.Subnets[i].Name = fmt.Sprintf("Subnet%d", i)
		}

		// DEPRECATED AND REMOVED IN THE FUTURE
		// See https://github.com/kubernetes-incubator/kube-aws/pull/284#issuecomment-275998862
		//
		// This implies a deployment to an existing VPC with a route table with a preconfigured Internet Gateway
		// and all the subnets created by kube-aws are public
		if publicTopologyImplied {
			c.Subnets[i].RouteTable.ID = c.RouteTableID
			if s.Private {
				panic(fmt.Sprintf("mapPublicIPs(=%v) and subnets[%d].private(=%v) conflicts: %+v", c.MapPublicIPs, i, s.Private, s))
			}
			c.Subnets[i].Private = false
		}

		// DEPRECATED AND REMOVED IN THE FUTURE
		// See https://github.com/kubernetes-incubator/kube-aws/pull/284#issuecomment-275998862
		//
		// This implies a deployment to an existing VPC with a route table with a preconfigured NAT Gateway
		// and all the subnets created by kube-aws are private
		if privateTopologyImplied {
			c.Subnets[i].RouteTable.ID = c.RouteTableID
			if s.Private {
				panic(fmt.Sprintf("mapPublicIPs(=%v) and subnets[%d].private(=%v) conflicts. You don't need to set true to both of them. If you want to make all the subnets private, make mapPublicIPs false. If you want to make only part of subnets private, make subnets[].private true accordingly: %+v", c.MapPublicIPs, i, s.Private, s))
			}
			c.Subnets[i].Private = true
		}
	}

	for i, s := range c.Controller.Subnets {
		linkedSubnet := c.FindSubnetMatching(s)
		c.Controller.Subnets[i] = linkedSubnet
	}

	for i, s := range c.Controller.LoadBalancer.Subnets {
		linkedSubnet := c.FindSubnetMatching(s)
		c.Controller.LoadBalancer.Subnets[i] = linkedSubnet
	}

	for i, s := range c.Etcd.Subnets {
		linkedSubnet := c.FindSubnetMatching(s)
		c.Etcd.Subnets[i] = linkedSubnet
	}

	if len(c.Controller.Subnets) == 0 {
		if privateTopologyImplied {
			c.Controller.Subnets = c.PrivateSubnets()
		} else {
			c.Controller.Subnets = c.PublicSubnets()
		}
	}

	if len(c.Controller.LoadBalancer.Subnets) == 0 {
		if c.Controller.LoadBalancer.Private || privateTopologyImplied {
			c.Controller.LoadBalancer.Subnets = c.PrivateSubnets()
			c.Controller.LoadBalancer.Private = true
		} else {
			c.Controller.LoadBalancer.Subnets = c.PublicSubnets()
		}
	}

	if len(c.Etcd.Subnets) == 0 {
		if privateTopologyImplied {
			c.Etcd.Subnets = c.PrivateSubnets()
		} else {
			c.Etcd.Subnets = c.PublicSubnets()
		}
	}
}

func ClusterFromBytesWithEncryptService(data []byte, encryptService EncryptService) (*Cluster, error) {
	cluster, err := ClusterFromBytes(data)
	if err != nil {
		return nil, err
	}
	cluster.ProvidedEncryptService = encryptService
	return cluster, nil
}

// Part of configuration which is shared between controller nodes and worker nodes.
// Its name is prefixed with `Kube` because it doesn't relate to etcd.
type KubeClusterSettings struct {
	APIEndpointConfigs model.APIEndpoints `yaml:"apiEndpoints,omitempty"`
	// Required by kubelet to locate the kube-apiserver
	ExternalDNSName string `yaml:"externalDNSName,omitempty"`
	// Required by kubelet to locate the cluster-internal dns hosted on controller nodes in the base cluster
	DNSServiceIP string `yaml:"dnsServiceIP,omitempty"`
	UseCalico    bool   `yaml:"useCalico,omitempty"`
}

// Part of configuration which can't be provided via user input but is computed from user input
type ComputedDeploymentSettings struct {
	AMI string
}

// Part of configuration which can be customized for each type/group of nodes(etcd/controller/worker/) by its nature.
//
// Please beware that it is described as just "by its nature".
// Whether it can actually be customized or not depends on you use node pools or not.
// If you've chosen to create a single cluster including all the worker, controller, etcd nodes within a single cfn stack,
// you can't customize per group of nodes.
// If you've chosen to create e.g. a separate node pool for each type of worker nodes,
// you can customize per node pool.
//
// Though it is highly configurable, it's basically users' responsibility to provide `correct` values if they're going beyond the defaults.
type DeploymentSettings struct {
	ComputedDeploymentSettings
	ClusterName                 string                `yaml:"clusterName,omitempty"`
	KeyName                     string                `yaml:"keyName,omitempty"`
	Region                      model.Region          `yaml:",inline"`
	AvailabilityZone            string                `yaml:"availabilityZone,omitempty"`
	ReleaseChannel              string                `yaml:"releaseChannel,omitempty"`
	AmiId                       string                `yaml:"amiId,omitempty"`
	DeprecatedVPCID             string                `yaml:"vpcId,omitempty"`
	VPC                         model.VPC             `yaml:"vpc,omitempty"`
	DeprecatedInternetGatewayID string                `yaml:"internetGatewayId,omitempty"`
	InternetGateway             model.InternetGateway `yaml:"internetGateway,omitempty"`
	RouteTableID                string                `yaml:"routeTableId,omitempty"`
	// Required for validations like e.g. if instance cidr is contained in vpc cidr
<<<<<<< HEAD
	VPCCIDR                string            `yaml:"vpcCIDR,omitempty"`
	InstanceCIDR           string            `yaml:"instanceCIDR,omitempty"`
	K8sVer                 string            `yaml:"kubernetesVersion,omitempty"`
	ContainerRuntime       string            `yaml:"containerRuntime,omitempty"`
	KMSKeyARN              string            `yaml:"kmsKeyArn,omitempty"`
	StackTags              map[string]string `yaml:"stackTags,omitempty"`
	Subnets                []model.Subnet    `yaml:"subnets,omitempty"`
	EIPAllocationIDs       []string          `yaml:"eipAllocationIDs,omitempty"`
	MapPublicIPs           bool              `yaml:"mapPublicIPs,omitempty"`
	ElasticFileSystemID    string            `yaml:"elasticFileSystemId,omitempty"`
	SharedPersistentVolume bool              `yaml:"sharedPersistentVolume,omitempty"`
	SSHAuthorizedKeys      []string          `yaml:"sshAuthorizedKeys,omitempty"`
	Addons                 model.Addons      `yaml:"addons"`
	Experimental           Experimental      `yaml:"experimental"`
	ManageCertificates     bool              `yaml:"manageCertificates,omitempty"`
	WaitSignal             WaitSignal        `yaml:"waitSignal"`
	CloudWatchLogging      `yaml:"cloudWatchLogging,omitempty"`
	AmazonSsmAgent         `yaml:"amazonSsmAgent,omitempty"`
	KubeDnsMasq            `yaml:"kubeDnsMasq,omitempty"`
=======
	VPCCIDR                 string            `yaml:"vpcCIDR,omitempty"`
	InstanceCIDR            string            `yaml:"instanceCIDR,omitempty"`
	K8sVer                  string            `yaml:"kubernetesVersion,omitempty"`
	ContainerRuntime        string            `yaml:"containerRuntime,omitempty"`
	KMSKeyARN               string            `yaml:"kmsKeyArn,omitempty"`
	StackTags               map[string]string `yaml:"stackTags,omitempty"`
	Subnets                 []model.Subnet    `yaml:"subnets,omitempty"`
	EIPAllocationIDs        []string          `yaml:"eipAllocationIDs,omitempty"`
	MapPublicIPs            bool              `yaml:"mapPublicIPs,omitempty"`
	ElasticFileSystemID     string            `yaml:"elasticFileSystemId,omitempty"`
	SharedPersistentVolume  bool              `yaml:"sharedPersistentVolume,omitempty"`
	SSHAuthorizedKeys       []string          `yaml:"sshAuthorizedKeys,omitempty"`
	Addons                  model.Addons      `yaml:"addons"`
	Experimental            Experimental      `yaml:"experimental"`
	ManageCertificates      bool              `yaml:"manageCertificates,omitempty"`
	WaitSignal              WaitSignal        `yaml:"waitSignal"`
	CloudWatchLogging       `yaml:"cloudWatchLogging,omitempty"`
	AmazonSsmAgent          `yaml:"amazonSsmAgent,omitempty"`
	CloudFormationStreaming bool `yaml:"cloudFormationStreaming,omitempty"`
>>>>>>> 02827d6e

	// Images repository
	HyperkubeImage                     model.Image `yaml:"hyperkubeImage,omitempty"`
	AWSCliImage                        model.Image `yaml:"awsCliImage,omitempty"`
	CalicoNodeImage                    model.Image `yaml:"calicoNodeImage,omitempty"`
	CalicoCniImage                     model.Image `yaml:"calicoCniImage,omitempty"`
	CalicoCtlImage                     model.Image `yaml:"calicoCtlImage,omitempty"`
	CalicoPolicyControllerImage        model.Image `yaml:"calicoPolicyControllerImage,omitempty"`
	ClusterAutoscalerImage             model.Image `yaml:"clusterAutoscalerImage,omitempty"`
	ClusterProportionalAutoscalerImage model.Image `yaml:"clusterProportionalAutoscalerImage,omitempty"`
	KubeDnsImage                       model.Image `yaml:"kubeDnsImage,omitempty"`
	KubeDnsMasqImage                   model.Image `yaml:"kubeDnsMasqImage,omitempty"`
	KubeReschedulerImage               model.Image `yaml:"kubeReschedulerImage,omitempty"`
	DnsMasqMetricsImage                model.Image `yaml:"dnsMasqMetricsImage,omitempty"`
	ExecHealthzImage                   model.Image `yaml:"execHealthzImage,omitempty"`
	HeapsterImage                      model.Image `yaml:"heapsterImage,omitempty"`
	AddonResizerImage                  model.Image `yaml:"addonResizerImage,omitempty"`
	KubeDashboardImage                 model.Image `yaml:"kubeDashboardImage,omitempty"`
	PauseImage                         model.Image `yaml:"pauseImage,omitempty"`
	FlannelImage                       model.Image `yaml:"flannelImage,omitempty"`
	DexImage                           model.Image `yaml:"dexImage,omitempty"`
	JournaldCloudWatchLogsImage        model.Image `yaml:"journaldCloudWatchLogsImage,omitempty"`
}

// Part of configuration which is specific to worker nodes
type DefaultWorkerSettings struct {
	WorkerCount            int      `yaml:"workerCount,omitempty"`
	WorkerCreateTimeout    string   `yaml:"workerCreateTimeout,omitempty"`
	WorkerInstanceType     string   `yaml:"workerInstanceType,omitempty"`
	WorkerRootVolumeType   string   `yaml:"workerRootVolumeType,omitempty"`
	WorkerRootVolumeIOPS   int      `yaml:"workerRootVolumeIOPS,omitempty"`
	WorkerRootVolumeSize   int      `yaml:"workerRootVolumeSize,omitempty"`
	WorkerSpotPrice        string   `yaml:"workerSpotPrice,omitempty"`
	WorkerSecurityGroupIds []string `yaml:"workerSecurityGroupIds,omitempty"`
	WorkerTenancy          string   `yaml:"workerTenancy,omitempty"`
	WorkerTopologyPrivate  bool     `yaml:"workerTopologyPrivate,omitempty"`
}

// Part of configuration which is specific to controller nodes
type ControllerSettings struct {
	model.Controller `yaml:"controller,omitempty"`
}

// Part of configuration which is specific to etcd nodes
type EtcdSettings struct {
	model.Etcd `yaml:"etcd,omitempty"`
}

// Part of configuration which is specific to flanneld
type FlannelSettings struct {
	PodCIDR string `yaml:"podCIDR,omitempty"`
}

type Cluster struct {
	KubeClusterSettings    `yaml:",inline"`
	DeploymentSettings     `yaml:",inline"`
	DefaultWorkerSettings  `yaml:",inline"`
	ControllerSettings     `yaml:",inline"`
	EtcdSettings           `yaml:",inline"`
	FlannelSettings        `yaml:",inline"`
	AdminAPIEndpointName   string `yaml:"adminAPIEndpointName,omitempty"`
	ServiceCIDR            string `yaml:"serviceCIDR,omitempty"`
	CreateRecordSet        bool   `yaml:"createRecordSet,omitempty"`
	RecordSetTTL           int    `yaml:"recordSetTTL,omitempty"`
	TLSCADurationDays      int    `yaml:"tlsCADurationDays,omitempty"`
	TLSCertDurationDays    int    `yaml:"tlsCertDurationDays,omitempty"`
	HostedZoneID           string `yaml:"hostedZoneId,omitempty"`
	ProvidedEncryptService EncryptService
	// SSHAccessAllowedSourceCIDRs is network ranges of sources you'd like SSH accesses to be allowed from, in CIDR notation
	SSHAccessAllowedSourceCIDRs model.CIDRRanges       `yaml:"sshAccessAllowedSourceCIDRs,omitempty"`
	CustomSettings              map[string]interface{} `yaml:"customSettings,omitempty"`
	KubeResourcesAutosave       `yaml:"kubeResourcesAutosave,omitempty"`
}

type Experimental struct {
	Admission      Admission      `yaml:"admission"`
	AuditLog       AuditLog       `yaml:"auditLog"`
	Authentication Authentication `yaml:"authentication"`
	AwsEnvironment AwsEnvironment `yaml:"awsEnvironment"`
	AwsNodeLabels  AwsNodeLabels  `yaml:"awsNodeLabels"`
	// When cluster-autoscaler support is enabled, not only controller nodes but this node pool is also given
	// a node label and IAM permissions to run cluster-autoscaler
	ClusterAutoscalerSupport    model.ClusterAutoscalerSupport `yaml:"clusterAutoscalerSupport"`
	TLSBootstrap                TLSBootstrap                   `yaml:"tlsBootstrap"`
	EphemeralImageStorage       EphemeralImageStorage          `yaml:"ephemeralImageStorage"`
	Kube2IamSupport             Kube2IamSupport                `yaml:"kube2IamSupport,omitempty"`
	LoadBalancer                LoadBalancer                   `yaml:"loadBalancer"`
	TargetGroup                 TargetGroup                    `yaml:"targetGroup"`
	NodeDrainer                 model.NodeDrainer              `yaml:"nodeDrainer"`
	Plugins                     Plugins                        `yaml:"plugins"`
	Dex                         model.Dex                      `yaml:"dex"`
	DisableSecurityGroupIngress bool                           `yaml:"disableSecurityGroupIngress"`
	NodeMonitorGracePeriod      string                         `yaml:"nodeMonitorGracePeriod"`
	model.UnknownKeys           `yaml:",inline"`
}

type Admission struct {
	PodSecurityPolicy  PodSecurityPolicy  `yaml:"podSecurityPolicy"`
	DenyEscalatingExec DenyEscalatingExec `yaml:"denyEscalatingExec"`
}

type PodSecurityPolicy struct {
	Enabled bool `yaml:"enabled"`
}

type DenyEscalatingExec struct {
	Enabled bool `yaml:"enabled"`
}

type AuditLog struct {
	Enabled bool   `yaml:"enabled"`
	MaxAge  int    `yaml:"maxage"`
	LogPath string `yaml:"logpath"`
}

type Authentication struct {
	Webhook Webhook `yaml:"webhook"`
}

type Webhook struct {
	Enabled  bool   `yaml:"enabled"`
	CacheTTL string `yaml:"cacheTTL"`
	Config   string `yaml:"configBase64"`
}

type AwsEnvironment struct {
	Enabled     bool              `yaml:"enabled"`
	Environment map[string]string `yaml:"environment"`
}

type AwsNodeLabels struct {
	Enabled bool `yaml:"enabled"`
}

type TLSBootstrap struct {
	Enabled bool `yaml:"enabled"`
}

type EphemeralImageStorage struct {
	Enabled    bool   `yaml:"enabled"`
	Disk       string `yaml:"disk"`
	Filesystem string `yaml:"filesystem"`
}

type Kube2IamSupport struct {
	Enabled bool `yaml:"enabled"`
}

type KubeResourcesAutosave struct {
	Enabled bool `yaml:"enabled"`
	S3Path  string
}

type AmazonSsmAgent struct {
	Enabled     bool   `yaml:"enabled"`
	DownloadUrl string `yaml:"downloadUrl"`
	Sha1Sum     string `yaml:"sha1sum"`
}

type CloudWatchLogging struct {
	Enabled         bool `yaml:"enabled"`
	RetentionInDays int  `yaml:"retentionInDays"`
	LocalStreaming  `yaml:"localStreaming"`
}

type LocalStreaming struct {
	Enabled  bool   `yaml:"enabled"`
	Filter   string `yaml:"filter"`
	interval int    `yaml:"interval"`
}

func (c *LocalStreaming) Interval() int64 {
	// Convert from seconds to milliseconds (and return as int64 type)
	return int64(c.interval * 1000)
}

func (c *CloudWatchLogging) MergeIfEmpty(other CloudWatchLogging) {
	if c.Enabled == false && c.RetentionInDays == 0 {
		c.Enabled = other.Enabled
		c.RetentionInDays = other.RetentionInDays
	}
}

type LoadBalancer struct {
	Enabled          bool     `yaml:"enabled"`
	Names            []string `yaml:"names"`
	SecurityGroupIds []string `yaml:"securityGroupIds"`
}

type TargetGroup struct {
	Enabled          bool     `yaml:"enabled"`
	Arns             []string `yaml:"arns"`
	SecurityGroupIds []string `yaml:"securityGroupIds"`
}

type Plugins struct {
	Rbac Rbac `yaml:"rbac"`
}

type Rbac struct {
	Enabled bool `yaml:"enabled"`
}

type KubeDnsMasq struct {
	DaemonSet bool `yaml:"daemonSet"`
}

func (c *KubeDnsMasq) MergeIfEmpty(other KubeDnsMasq) {
	if c.DaemonSet == false {
		c.DaemonSet = other.DaemonSet
	}
}

type WaitSignal struct {
	// WaitSignal is enabled by default. If you'd like to explicitly disable it, set this to `false`.
	// Keeping this `nil` results in the WaitSignal to be enabled.
	EnabledOverride      *bool `yaml:"enabled"`
	MaxBatchSizeOverride *int  `yaml:"maxBatchSize"`
}

func (s WaitSignal) Enabled() bool {
	if s.EnabledOverride != nil {
		return *s.EnabledOverride
	}
	return true
}

func (s WaitSignal) MaxBatchSize() int {
	if s.MaxBatchSizeOverride != nil {
		return *s.MaxBatchSizeOverride
	}
	return 1
}

const (
	vpcLogicalName             = "VPC"
	internetGatewayLogicalName = "InternetGateway"
)

var supportedReleaseChannels = map[string]bool{
	"alpha":  true,
	"beta":   true,
	"stable": true,
}

func (c ControllerSettings) MinControllerCount() int {
	if c.Controller.AutoScalingGroup.MinSize == nil {
		return c.Controller.Count
	}
	return *c.Controller.AutoScalingGroup.MinSize
}

func (c ControllerSettings) MaxControllerCount() int {
	if c.Controller.AutoScalingGroup.MaxSize == 0 {
		return c.Controller.Count
	}
	return c.Controller.AutoScalingGroup.MaxSize
}

func (c ControllerSettings) ControllerRollingUpdateMinInstancesInService() int {
	if c.AutoScalingGroup.RollingUpdateMinInstancesInService == nil {
		return c.MaxControllerCount() - 1
	}
	return *c.AutoScalingGroup.RollingUpdateMinInstancesInService
}

// AdminAPIEndpointURL is the url of the API endpoint which is written in kubeconfig and used to by admins
func (c *Config) AdminAPIEndpointURL() string {
	return fmt.Sprintf("https://%s", c.AdminAPIEndpoint.DNSName)
}

// Required by kubelet to use the consistent network plugin with the base cluster
func (c KubeClusterSettings) K8sNetworkPlugin() string {
	return "cni"
}

func (c Cluster) Config() (*Config, error) {
	config := Config{Cluster: c}

	if c.AmiId == "" {
		var err error
		if config.AMI, err = amiregistry.GetAMI(config.Region.String(), config.ReleaseChannel); err != nil {
			return nil, fmt.Errorf("failed getting AMI for config: %v", err)
		}
	} else {
		config.AMI = c.AmiId
	}

	var err error
	config.EtcdNodes, err = derived.NewEtcdNodes(c.Etcd.Nodes, c.EtcdCluster())
	if err != nil {
		return nil, fmt.Errorf("failed to derived etcd nodes configuration: %v", err)
	}

	// Populate top-level subnets to model
	if len(config.Subnets) > 0 {
		if config.ControllerSettings.MinControllerCount() > 0 && len(config.ControllerSettings.Subnets) == 0 {
			config.ControllerSettings.Subnets = config.Subnets
		}
	}

	apiEndpoints, err := derived.NewAPIEndpoints(c.APIEndpointConfigs, c.Subnets)
	if err != nil {
		return nil, fmt.Errorf("invalid cluster: %v", err)
	}

	config.APIEndpoints = apiEndpoints

	apiEndpointNames := []string{}
	for _, e := range apiEndpoints {
		apiEndpointNames = append(apiEndpointNames, e.Name)
	}

	var adminAPIEndpoint derived.APIEndpoint
	if c.AdminAPIEndpointName != "" {
		found, err := apiEndpoints.FindByName(c.AdminAPIEndpointName)
		if err != nil {
			return nil, fmt.Errorf("failed to find an API endpoint named \"%s\": %v", c.AdminAPIEndpointName, err)
		}
		adminAPIEndpoint = *found
	} else {
		if len(apiEndpoints) > 1 {
			return nil, fmt.Errorf(
				"adminAPIEndpointName must not be empty when there's 2 or more api endpoints under the key `apiEndpoints`. Specify one of: %s",
				strings.Join(apiEndpointNames, ", "),
			)
		}
		adminAPIEndpoint = apiEndpoints.GetDefault()
	}
	config.AdminAPIEndpoint = adminAPIEndpoint

	return &config, nil
}

func (c *Cluster) EtcdCluster() derived.EtcdCluster {
	etcdNetwork := derived.NewNetwork(c.Etcd.Subnets, c.NATGateways())
	return derived.NewEtcdCluster(c.Etcd.Cluster, c.Region, etcdNetwork, c.Etcd.Count)
}

type StackTemplateOptions struct {
	AssetsDir             string
	ControllerTmplFile    string
	EtcdTmplFile          string
	StackTemplateTmplFile string
	S3URI                 string
	PrettyPrint           bool
	SkipWait              bool
}

func (c Cluster) StackConfig(opts StackTemplateOptions) (*StackConfig, error) {
	var err error
	stackConfig := StackConfig{}

	if stackConfig.Config, err = c.Config(); err != nil {
		return nil, err
	}

	var compactAssets *CompactAssets

	if c.AssetsEncryptionEnabled() {
		compactAssets, err = ReadOrCreateCompactAssets(opts.AssetsDir, c.ManageCertificates, KMSConfig{
			Region:         stackConfig.Config.Region,
			KMSKeyARN:      c.KMSKeyARN,
			EncryptService: c.ProvidedEncryptService,
		})
		if err != nil {
			return nil, err
		}

		stackConfig.Config.AssetsConfig = compactAssets
	} else {
		rawAssets, err := ReadOrCreateUnencryptedCompactAssets(opts.AssetsDir, c.ManageCertificates)
		if err != nil {
			return nil, err
		}

		stackConfig.Config.AssetsConfig = rawAssets
	}

	if c.Experimental.TLSBootstrap.Enabled && !c.Experimental.Plugins.Rbac.Enabled {
		fmt.Println(`WARNING: enabling cluster-level TLS bootstrapping without RBAC is not recommended. See https://kubernetes.io/docs/admin/kubelet-tls-bootstrapping/ for more information`)
	}

	stackConfig.StackTemplateOptions = opts
	stackConfig.S3URI = strings.TrimSuffix(opts.S3URI, "/")

	if opts.SkipWait {
		enabled := false
		stackConfig.WaitSignal.EnabledOverride = &enabled
	}

	return &stackConfig, nil
}

type Config struct {
	Cluster

	AdminAPIEndpoint derived.APIEndpoint
	APIEndpoints     derived.APIEndpoints

	EtcdNodes []derived.EtcdNode

	AssetsConfig *CompactAssets
}

// StackName returns the logical name of a CloudFormation stack resource in a root stack template
// This is not needed to be unique in an AWS account because the actual name of a nested stack is generated randomly
// by CloudFormation by including the logical name.
// This is NOT intended to be used to reference stack name from cloud-config as the target of awscli or cfn-bootstrap-tools commands e.g. `cfn-init` and `cfn-signal`
func (c Cluster) StackName() string {
	return "control-plane"
}

func (c Cluster) StackNameEnvVarName() string {
	return "KUBE_AWS_STACK_NAME"
}

func (c Cluster) EtcdNodeEnvFileName() string {
	return "/var/run/coreos/etcd-node.env"
}

func (c Cluster) EtcdIndexEnvVarName() string {
	return "KUBE_AWS_ETCD_INDEX"
}

func (c Config) VPCLogicalName() (string, error) {
	if c.VPC.HasIdentifier() {
		return "", fmt.Errorf("[BUG] .VPCLogicalName should not be called in stack template when vpc id is specified")
	}
	return vpcLogicalName, nil
}

func (c Config) VPCID() (string, error) {
	fmt.Println("WARN: .VPCID in stack template is deprecated and will be removed in v0.9.9. Please use .VPC.ID instead")
	if !c.VPC.HasIdentifier() {
		return "", fmt.Errorf("[BUG] .VPCID should not be called in stack template when vpc.id(FromStackOutput) is specified. Use .VPCManaged instead.")
	}
	return c.VPC.ID, nil
}

func (c Config) VPCManaged() bool {
	return !c.VPC.HasIdentifier()
}

func (c Config) VPCRef() (string, error) {
	return c.VPC.RefOrError(c.VPCLogicalName)
}

func (c Config) InternetGatewayLogicalName() string {
	return internetGatewayLogicalName
}

func (c Config) InternetGatewayRef() string {
	return c.InternetGateway.Ref(c.InternetGatewayLogicalName)
}

// ExternalDNSNames returns all the DNS names of Kubernetes API endpoints should be covered in the TLS cert for k8s API
func (c Cluster) ExternalDNSNames() []string {
	names := []string{}

	if c.ExternalDNSName != "" {
		names = append(names, c.ExternalDNSName)
	}

	for _, e := range c.APIEndpointConfigs {
		names = append(names, e.DNSName)
	}

	sort.Strings(names)

	return names
}

// NestedStackName returns a sanitized name of this control-plane which is usable as a valid cloudformation nested stack name
func (c Cluster) NestedStackName() string {
	// Convert stack name into something valid as a cfn resource name or
	// we'll end up with cfn errors like "Template format error: Resource name test5-controlplane is non alphanumeric"
	return strings.Title(strings.Replace(c.StackName(), "-", "", -1))
}

func (c Cluster) NodeLabels() model.NodeLabels {
	labels := c.NodeSettings.NodeLabels
	if c.Addons.ClusterAutoscaler.Enabled {
		labels["kube-aws.coreos.com/cluster-autoscaler-supported"] = "true"
	}
	return labels
}

// Etcdadm returns the content of the etcdadm script to be embedded into cloud-config-etcd
func (c *Config) Etcdadm() (string, error) {
	return gzipcompressor.CompressData(Etcdadm)
}

func (c Cluster) validate() error {
	validClusterNaming := regexp.MustCompile("^[a-zA-Z0-9-:]+$")
	if !validClusterNaming.MatchString(c.ClusterName) {
		return fmt.Errorf("clusterName(=%s) is malformed. It must consist only of alphanumeric characters, colons, or hyphens", c.ClusterName)
	}

	if c.CreateRecordSet {
		if c.HostedZoneID == "" {
			return errors.New("hostedZoneID must be specified when createRecordSet is true")
		}

		if c.RecordSetTTL < 1 {
			return errors.New("TTL must be at least 1 second")
		}
	} else {
		if c.RecordSetTTL != NewDefaultCluster().RecordSetTTL {
			return errors.New(
				"recordSetTTL should not be modified when createRecordSet is false",
			)
		}

		if c.HostedZoneID != "" {
			return errors.New(
				"hostedZoneId should not be modified when createRecordSet is false",
			)
		}
	}

	var dnsServiceIPAddr net.IP

	if kubeClusterValidationResult, err := c.KubeClusterSettings.Validate(); err != nil {
		return err
	} else {
		dnsServiceIPAddr = kubeClusterValidationResult.dnsServiceIPAddr
	}

	var vpcNet *net.IPNet

	if deploymentValidationResult, err := c.DeploymentSettings.Validate(); err != nil {
		return err
	} else {
		vpcNet = deploymentValidationResult.vpcNet
	}

	_, podNet, err := net.ParseCIDR(c.PodCIDR)
	if err != nil {
		return fmt.Errorf("invalid podCIDR: %v", err)
	}

	_, serviceNet, err := net.ParseCIDR(c.ServiceCIDR)
	if err != nil {
		return fmt.Errorf("invalid serviceCIDR: %v", err)
	}
	if netutil.CidrOverlap(serviceNet, vpcNet) {
		return fmt.Errorf("vpcCIDR (%s) overlaps with serviceCIDR (%s)", c.VPCCIDR, c.ServiceCIDR)
	}
	if netutil.CidrOverlap(podNet, vpcNet) {
		return fmt.Errorf("vpcCIDR (%s) overlaps with podCIDR (%s)", c.VPCCIDR, c.PodCIDR)
	}
	if netutil.CidrOverlap(serviceNet, podNet) {
		return fmt.Errorf("serviceCIDR (%s) overlaps with podCIDR (%s)", c.ServiceCIDR, c.PodCIDR)
	}

	kubernetesServiceIPAddr := netutil.IncrementIP(serviceNet.IP)
	if !serviceNet.Contains(kubernetesServiceIPAddr) {
		return fmt.Errorf("serviceCIDR (%s) does not contain kubernetesServiceIP (%s)", c.ServiceCIDR, kubernetesServiceIPAddr)
	}

	if !serviceNet.Contains(dnsServiceIPAddr) {
		return fmt.Errorf("serviceCIDR (%s) does not contain dnsServiceIP (%s)", c.ServiceCIDR, c.DNSServiceIP)
	}

	if dnsServiceIPAddr.Equal(kubernetesServiceIPAddr) {
		return fmt.Errorf("dnsServiceIp conflicts with kubernetesServiceIp (%s)", dnsServiceIPAddr)
	}

	if err := c.ControllerSettings.Validate(); err != nil {
		return err
	}

	if err := c.DefaultWorkerSettings.Validate(); err != nil {
		return err
	}

	if err := c.EtcdSettings.Validate(); err != nil {
		return err
	}

	if c.WorkerTenancy != "default" && c.WorkerSpotPrice != "" {
		return fmt.Errorf("selected worker tenancy (%s) is incompatible with spot instances", c.WorkerTenancy)
	}

	clusterNamePlaceholder := "<my-cluster-name>"
	nestedStackNamePlaceHolder := "<my-nested-stack-name>"
	replacer := strings.NewReplacer(clusterNamePlaceholder, "", nestedStackNamePlaceHolder, c.StackName())
	simulatedLcName := fmt.Sprintf("%s-%s-1N2C4K3LLBEDZ-%sLC-BC2S9P3JG2QD", clusterNamePlaceholder, nestedStackNamePlaceHolder, c.Controller.LogicalName())
	limit := 63 - len(replacer.Replace(simulatedLcName))
	if c.Experimental.AwsNodeLabels.Enabled && len(c.ClusterName) > limit {
		return fmt.Errorf("awsNodeLabels can't be enabled for controllers because the total number of characters in clusterName(=\"%s\") exceeds the limit of %d", c.ClusterName, limit)
	}

	if c.Controller.InstanceType == "t2.micro" || c.Etcd.InstanceType == "t2.micro" || c.Controller.InstanceType == "t2.nano" || c.Etcd.InstanceType == "t2.nano" {
		fmt.Println(`WARNING: instance types "t2.nano" and "t2.micro" are not recommended. See https://github.com/kubernetes-incubator/kube-aws/issues/258 for more information`)
	}

	if e := cfnresource.ValidateRoleNameLength(c.ClusterName, c.NestedStackName(), c.Controller.IAMConfig.Role.Name, c.Region.String()); e != nil {
		return e
	}

	return nil
}

type InfrastructureValidationResult struct {
	dnsServiceIPAddr net.IP
}

func (c KubeClusterSettings) Validate() (*InfrastructureValidationResult, error) {
	if c.ExternalDNSName == "" && len(c.APIEndpointConfigs) == 0 {
		return nil, errors.New("Either externalDNSName or apiEndpoints must be set")
	}

	if err := c.APIEndpointConfigs.Validate(); err != nil {
		return nil, err
	}

	dnsServiceIPAddr := net.ParseIP(c.DNSServiceIP)
	if dnsServiceIPAddr == nil {
		return nil, fmt.Errorf("Invalid dnsServiceIP: %s", c.DNSServiceIP)
	}

	return &InfrastructureValidationResult{dnsServiceIPAddr: dnsServiceIPAddr}, nil
}

type DeploymentValidationResult struct {
	vpcNet *net.IPNet
}

func (c DeploymentSettings) Validate() (*DeploymentValidationResult, error) {
	releaseChannelSupported := supportedReleaseChannels[c.ReleaseChannel]
	if !releaseChannelSupported {
		return nil, fmt.Errorf("releaseChannel %s is not supported", c.ReleaseChannel)
	}

	if c.KeyName == "" && len(c.SSHAuthorizedKeys) == 0 {
		return nil, errors.New("Either keyName or sshAuthorizedKeys must be set")
	}
	if c.ClusterName == "" {
		return nil, errors.New("clusterName must be set")
	}
	if c.KMSKeyARN == "" && c.AssetsEncryptionEnabled() {
		return nil, errors.New("kmsKeyArn must be set")
	}

	if !c.VPC.HasIdentifier() && (c.RouteTableID != "" || c.InternetGateway.HasIdentifier()) {
		return nil, errors.New("vpc id must be specified if route table id or internet gateway id are specified")
	}

	if c.Region.IsEmpty() {
		return nil, errors.New("region must be set")
	}

	_, vpcNet, err := net.ParseCIDR(c.VPCCIDR)
	if err != nil {
		return nil, fmt.Errorf("invalid vpcCIDR: %v", err)
	}

	if len(c.Subnets) == 0 {
		if c.AvailabilityZone == "" {
			return nil, fmt.Errorf("availabilityZone must be set")
		}
		_, instanceCIDR, err := net.ParseCIDR(c.InstanceCIDR)
		if err != nil {
			return nil, fmt.Errorf("invalid instanceCIDR: %v", err)
		}
		if !vpcNet.Contains(instanceCIDR.IP) {
			return nil, fmt.Errorf("vpcCIDR (%s) does not contain instanceCIDR (%s)",
				c.VPCCIDR,
				c.InstanceCIDR,
			)
		}
	} else {
		if c.InstanceCIDR != "" {
			return nil, fmt.Errorf("The top-level instanceCIDR(%s) must be empty when subnets are specified", c.InstanceCIDR)
		}
		if c.AvailabilityZone != "" {
			return nil, fmt.Errorf("The top-level availabilityZone(%s) must be empty when subnets are specified", c.AvailabilityZone)
		}

		var instanceCIDRs = make([]*net.IPNet, 0)

		allPrivate := true
		allPublic := true
		allExistingRouteTable := true

		for i, subnet := range c.Subnets {
			if subnet.Validate(); err != nil {
				return nil, fmt.Errorf("failed to validate subnet: %v", err)
			}

			allExistingRouteTable = allExistingRouteTable && !subnet.ManageRouteTable()
			allPrivate = allPrivate && subnet.Private
			allPublic = allPublic && subnet.Public()
			if subnet.HasIdentifier() {
				continue
			}

			if subnet.AvailabilityZone == "" {
				return nil, fmt.Errorf("availabilityZone must be set for subnet #%d", i)
			}
			_, instanceCIDR, err := net.ParseCIDR(subnet.InstanceCIDR)
			if err != nil {
				return nil, fmt.Errorf("invalid instanceCIDR for subnet #%d: %v", i, err)
			}
			instanceCIDRs = append(instanceCIDRs, instanceCIDR)
			if !vpcNet.Contains(instanceCIDR.IP) {
				return nil, fmt.Errorf("vpcCIDR (%s) does not contain instanceCIDR (%s) for subnet #%d",
					c.VPCCIDR,
					c.InstanceCIDR,
					i,
				)
			}

			if subnet.RouteTableID() != "" && c.RouteTableID != "" {
				return nil, fmt.Errorf("either subnets[].routeTable.id(%s) or routeTableId(%s) but not both can be specified", subnet.RouteTableID(), c.RouteTableID)
			}

			if subnet.ManageSubnet() && (subnet.Public() && c.MapPublicIPs) && c.VPC.HasIdentifier() && (subnet.ManageRouteTable() && c.RouteTableID == "") && !c.InternetGateway.HasIdentifier() {
				return nil, errors.New("internet gateway id can't be omitted when there're one or more managed public subnets in an existing VPC")
			}
		}

		// All the subnets are explicitly/implicitly(they're public by default) configured to be "public".
		// They're also configured to reuse existing route table(s).
		// However, the IGW, which won't be applied to anywhere, is specified
		if (allPublic && c.MapPublicIPs) && (c.RouteTableID != "" || allExistingRouteTable) && c.InternetGateway.HasIdentifier() {
			return nil, errors.New("internet gateway id can't be specified when all the public subnets have existing route tables associated. kube-aws doesn't try to modify an exisinting route table to include a route to the internet gateway")
		}

		// All the subnets are explicitly configured to be "private" but the IGW, which won't be applied anywhere, is specified
		if (allPrivate || !c.MapPublicIPs) && c.InternetGateway.HasIdentifier() {
			return nil, errors.New("internet gateway id can't be specified when all the subnets are existing private subnets")
		}

		if c.RouteTableID != "" && !allPublic && !allPrivate {
			return nil, fmt.Errorf("network topology including both private and public subnets specified while the single route table(%s) is also specified. You must differentiate the route table at least between private and public subnets. Use subets[].routeTable.id instead of routeTableId for that.", c.RouteTableID)
		}

		for i, a := range instanceCIDRs {
			for j := i + 1; j < len(instanceCIDRs); j++ {
				b := instanceCIDRs[j]
				if netutil.CidrOverlap(a, b) {
					return nil, fmt.Errorf("CIDR of subnet %d (%s) overlaps with CIDR of subnet %d (%s)", i, a, j, b)
				}
			}
		}
	}

	if err := c.Experimental.Validate(); err != nil {
		return nil, err
	}

	for i, ngw := range c.NATGateways() {
		if err := ngw.Validate(); err != nil {
			return nil, fmt.Errorf("NGW %d is not valid: %v", i, err)
		}
	}

	return &DeploymentValidationResult{vpcNet: vpcNet}, nil
}

func (c DeploymentSettings) AssetsEncryptionEnabled() bool {
	return c.ManageCertificates && c.Region.SupportsKMS()
}

func (s DeploymentSettings) AllSubnets() []model.Subnet {
	subnets := s.Subnets
	return subnets
}

func (c DeploymentSettings) FindSubnetMatching(condition model.Subnet) model.Subnet {
	for _, s := range c.Subnets {
		if s.Name == condition.Name {
			return s
		}
	}
	out := ""
	for _, s := range c.Subnets {
		out = fmt.Sprintf("%s%+v ", out, s)
	}
	panic(fmt.Errorf("No subnet matching %v found in %s", condition, out))
}

func (c DeploymentSettings) PrivateSubnets() []model.Subnet {
	result := []model.Subnet{}
	for _, s := range c.Subnets {
		if s.Private {
			result = append(result, s)
		}
	}
	return result
}

func (c DeploymentSettings) PublicSubnets() []model.Subnet {
	result := []model.Subnet{}
	for _, s := range c.Subnets {
		if !s.Private {
			result = append(result, s)
		}
	}
	return result
}

func (c DeploymentSettings) FindNATGatewayForPrivateSubnet(s model.Subnet) (*model.NATGateway, error) {
	for _, ngw := range c.NATGateways() {
		if ngw.IsConnectedToPrivateSubnet(s) {
			return &ngw, nil
		}
	}
	return nil, fmt.Errorf("No NATGateway found for the subnet %v", s)
}

func (c DeploymentSettings) NATGateways() []model.NATGateway {
	ngws := []model.NATGateway{}
	for _, privateSubnet := range c.PrivateSubnets() {
		var publicSubnet model.Subnet
		ngwConfig := privateSubnet.NATGateway
		if privateSubnet.ManageNATGateway() {
			publicSubnetFound := false
			for _, s := range c.PublicSubnets() {
				if s.AvailabilityZone == privateSubnet.AvailabilityZone {
					publicSubnet = s
					publicSubnetFound = true
					break
				}
			}
			if !publicSubnetFound {
				panic(fmt.Sprintf("No appropriate public subnet found for a non-preconfigured NAT gateway associated to private subnet %s", privateSubnet.LogicalName()))
			}
			ngw := model.NewManagedNATGateway(ngwConfig, privateSubnet, publicSubnet)
			ngws = append(ngws, ngw)
		} else if ngwConfig.HasIdentifier() {
			ngw := model.NewUnmanagedNATGateway(ngwConfig, privateSubnet)
			ngws = append(ngws, ngw)
		}
	}
	return ngws
}

func (c DefaultWorkerSettings) Validate() error {
	if c.WorkerRootVolumeType == "io1" {
		if c.WorkerRootVolumeIOPS < 100 || c.WorkerRootVolumeIOPS > 2000 {
			return fmt.Errorf("invalid workerRootVolumeIOPS: %d", c.WorkerRootVolumeIOPS)
		}
	} else {
		if c.WorkerRootVolumeIOPS != 0 {
			return fmt.Errorf("invalid workerRootVolumeIOPS for volume type '%s': %d", c.WorkerRootVolumeType, c.WorkerRootVolumeIOPS)
		}

		if c.WorkerRootVolumeType != "standard" && c.WorkerRootVolumeType != "gp2" {
			return fmt.Errorf("invalid workerRootVolumeType: %s", c.WorkerRootVolumeType)
		}
	}

	if c.WorkerCount != 0 {
		return errors.New("`workerCount` is removed. Set worker.nodePools[].count per node pool instead")
	}

	return nil
}

func (c ControllerSettings) Validate() error {
	controller := c.Controller
	rootVolume := controller.RootVolume

	if rootVolume.Type == "io1" {
		if rootVolume.IOPS < 100 || rootVolume.IOPS > 2000 {
			return fmt.Errorf("invalid controller.rootVolume.iops: %d", rootVolume.IOPS)
		}
	} else {
		if rootVolume.IOPS != 0 {
			return fmt.Errorf("invalid controller.rootVolume.iops for type \"%s\": %d", rootVolume.Type, rootVolume.IOPS)
		}

		if rootVolume.Type != "standard" && rootVolume.Type != "gp2" {
			return fmt.Errorf("invalid controller.rootVolume.type: %s in %+v", rootVolume.Type, c)
		}
	}

	if controller.Count < 0 {
		return fmt.Errorf("`controller.count` must be zero or greater if specified or otherwrise omitted, but was: %d", controller.Count)
	}
	// one is the default Controller.Count
	asg := c.AutoScalingGroup
	if controller.Count != model.DefaultControllerCount && (asg.MinSize != nil && *asg.MinSize != 0 || asg.MaxSize != 0) {
		return errors.New("`controller.autoScalingGroup.minSize` and `controller.autoScalingGroup.maxSize` can only be specified without `controller.count`")
	}

	if err := controller.Validate(); err != nil {
		return err
	}

	return nil
}

// Valid returns an error when there's any user error in the `etcd` settings
func (e EtcdSettings) Validate() error {
	if !e.Etcd.DataVolume.Encrypted && e.Etcd.KMSKeyARN() != "" {
		return errors.New("`etcd.kmsKeyArn` can only be specified when `etcdDataVolumeEncrypted` is enabled")
	}

	if err := e.IAMConfig.Validate(); err != nil {
		return fmt.Errorf("invalid etcd settings: %v", err)
	}

	if e.Etcd.Version().Is3() {
		if e.Etcd.DisasterRecovery.Automated && !e.Etcd.Snapshot.Automated {
			return errors.New("`etcd.disasterRecovery.automated` is set to true but `etcd.snapshot.automated` is not - automated disaster recovery requires snapshot to be also automated")
		}
	} else {
		if e.Etcd.DisasterRecovery.Automated {
			return errors.New("`etcd.disasterRecovery.automated` is set to true for enabling automated disaster recovery. However the feature is available only for etcd version 3")
		}
		if e.Etcd.Snapshot.Automated {
			return errors.New("`etcd.snapshot.automated` is set to true for enabling automated snapshot. However the feature is available only for etcd version 3")
		}
	}

	return nil
}

func (c Experimental) Validate() error {
	if err := c.NodeDrainer.Validate(); err != nil {
		return err
	}

	return nil
}

/*
Returns the availability zones referenced by the cluster configuration
*/
func (c *Cluster) AvailabilityZones() []string {
	if len(c.Subnets) == 0 {
		return []string{c.AvailabilityZone}
	}

	result := []string{}
	seen := map[string]bool{}
	for _, s := range c.Subnets {
		val := s.AvailabilityZone
		if _, ok := seen[val]; !ok {
			result = append(result, val)
			seen[val] = true
		}
	}
	return result
}

/*
Validates the an existing VPC and it's existing subnets do not conflict with this
cluster configuration
*/
func (c *Cluster) ValidateExistingVPC(existingVPCCIDR string, existingSubnetCIDRS []string) error {
	_, existingVPC, err := net.ParseCIDR(existingVPCCIDR)
	if err != nil {
		return fmt.Errorf("error parsing existing vpc cidr %s : %v", existingVPCCIDR, err)
	}

	existingSubnets := make([]*net.IPNet, len(existingSubnetCIDRS))
	for i, existingSubnetCIDR := range existingSubnetCIDRS {
		_, existingSubnets[i], err = net.ParseCIDR(existingSubnetCIDR)
		if err != nil {
			return fmt.Errorf(
				"error parsing existing subnet cidr %s : %v",
				existingSubnetCIDR,
				err,
			)
		}
	}

	_, vpcNet, err := net.ParseCIDR(c.VPCCIDR)
	if err != nil {
		return fmt.Errorf("error parsing vpc cidr %s: %v", c.VPCCIDR, err)
	}

	//Verify that existing vpc CIDR matches declared vpc CIDR
	if vpcNet.String() != existingVPC.String() {
		return fmt.Errorf(
			"declared vpcCidr %s does not match existing vpc cidr %s",
			vpcNet,
			existingVPC,
		)
	}

	// Loop through all subnets
	// Note: legacy instanceCIDR/availabilityZone stuff has already been marshalled into this format
	for _, subnet := range c.Subnets {
		if subnet.ID != "" {
			continue
		} else {
			_, instanceNet, err := net.ParseCIDR(subnet.InstanceCIDR)
			if err != nil {
				return fmt.Errorf("error parsing instances cidr %s : %v", c.InstanceCIDR, err)
			}

			//Loop through all existing subnets in the VPC and look for conflicting CIDRS
			for _, existingSubnet := range existingSubnets {
				if netutil.CidrOverlap(instanceNet, existingSubnet) {
					return fmt.Errorf(
						"instance cidr (%s) conflicts with existing subnet cidr=%s",
						instanceNet,
						existingSubnet,
					)
				}
			}
		}
	}

	return nil
}

// ManageELBLogicalNames returns all the logical names of the cfn resources corresponding to ELBs managed by kube-aws for API endpoints
func (c *Config) ManagedELBLogicalNames() []string {
	return c.APIEndpoints.ManagedELBLogicalNames()
}

func WithTrailingDot(s string) string {
	if s == "" {
		return s
	}
	lastRune, _ := utf8.DecodeLastRuneInString(s)
	if lastRune != rune('.') {
		return s + "."
	}
	return s
}

const hostedZoneIDPrefix = "/hostedzone/"

func withHostedZoneIDPrefix(id string) string {
	if id == "" {
		return ""
	}
	if !strings.HasPrefix(id, hostedZoneIDPrefix) {
		return fmt.Sprintf("%s%s", hostedZoneIDPrefix, id)
	}
	return id
}<|MERGE_RESOLUTION|>--- conflicted
+++ resolved
@@ -127,13 +127,10 @@
 					interval: 60,
 				},
 			},
-<<<<<<< HEAD
 			KubeDnsMasq: KubeDnsMasq{
 				DaemonSet: false,
 			},
-=======
 			CloudFormationStreaming:            true,
->>>>>>> 02827d6e
 			HyperkubeImage:                     model.Image{Repo: "quay.io/coreos/hyperkube", Tag: k8sVer, RktPullDocker: false},
 			AWSCliImage:                        model.Image{Repo: "quay.io/coreos/awscli", Tag: "master", RktPullDocker: false},
 			CalicoNodeImage:                    model.Image{Repo: "quay.io/calico/node", Tag: "v1.2.1", RktPullDocker: false},
@@ -422,27 +419,6 @@
 	InternetGateway             model.InternetGateway `yaml:"internetGateway,omitempty"`
 	RouteTableID                string                `yaml:"routeTableId,omitempty"`
 	// Required for validations like e.g. if instance cidr is contained in vpc cidr
-<<<<<<< HEAD
-	VPCCIDR                string            `yaml:"vpcCIDR,omitempty"`
-	InstanceCIDR           string            `yaml:"instanceCIDR,omitempty"`
-	K8sVer                 string            `yaml:"kubernetesVersion,omitempty"`
-	ContainerRuntime       string            `yaml:"containerRuntime,omitempty"`
-	KMSKeyARN              string            `yaml:"kmsKeyArn,omitempty"`
-	StackTags              map[string]string `yaml:"stackTags,omitempty"`
-	Subnets                []model.Subnet    `yaml:"subnets,omitempty"`
-	EIPAllocationIDs       []string          `yaml:"eipAllocationIDs,omitempty"`
-	MapPublicIPs           bool              `yaml:"mapPublicIPs,omitempty"`
-	ElasticFileSystemID    string            `yaml:"elasticFileSystemId,omitempty"`
-	SharedPersistentVolume bool              `yaml:"sharedPersistentVolume,omitempty"`
-	SSHAuthorizedKeys      []string          `yaml:"sshAuthorizedKeys,omitempty"`
-	Addons                 model.Addons      `yaml:"addons"`
-	Experimental           Experimental      `yaml:"experimental"`
-	ManageCertificates     bool              `yaml:"manageCertificates,omitempty"`
-	WaitSignal             WaitSignal        `yaml:"waitSignal"`
-	CloudWatchLogging      `yaml:"cloudWatchLogging,omitempty"`
-	AmazonSsmAgent         `yaml:"amazonSsmAgent,omitempty"`
-	KubeDnsMasq            `yaml:"kubeDnsMasq,omitempty"`
-=======
 	VPCCIDR                 string            `yaml:"vpcCIDR,omitempty"`
 	InstanceCIDR            string            `yaml:"instanceCIDR,omitempty"`
 	K8sVer                  string            `yaml:"kubernetesVersion,omitempty"`
@@ -462,7 +438,7 @@
 	CloudWatchLogging       `yaml:"cloudWatchLogging,omitempty"`
 	AmazonSsmAgent          `yaml:"amazonSsmAgent,omitempty"`
 	CloudFormationStreaming bool `yaml:"cloudFormationStreaming,omitempty"`
->>>>>>> 02827d6e
+	KubeDnsMasq            `yaml:"kubeDnsMasq,omitempty"`
 
 	// Images repository
 	HyperkubeImage                     model.Image `yaml:"hyperkubeImage,omitempty"`
