# Unique name of Kubernetes cluster. In order to deploy
# more than one cluster into the same AWS account, this
# name must not conflict with an existing cluster.
clusterName: {{.ClusterName}}

# DNS name routable to the Kubernetes controller nodes
# from worker nodes and external clients. Configure the options
# below if you'd like kube-aws to create a Route53 record sets/hosted zones
# for you.  Otherwise the deployer is responsible for making this name routable
externalDNSName: {{.ExternalDNSName}}

# CoreOS release channel to use. Currently supported options: alpha, beta, stable
# See coreos.com/releases for more information
#releaseChannel: stable

# The AMI ID of CoreOS.
# If omitted, the latest AMI for the releaseChannel is used.
#amiId: ""

# Set to true if you want kube-aws to create a Route53 Alias Record pointing to the controller ELB for you.
#createRecordSet: false

# TTL in seconds for the Route53 RecordSet created if createRecordSet is set to true.
#recordSetTTL: 300

# DEPRECATED: use hostedZoneId instead
# The name of the hosted zone to add the externalDNSName to,
# E.g: "google.com".  This needs to already exist, kube-aws will not create
# it for you.
#hostedZone: ""

# The ID of hosted zone to add the externalDNSName to.
# Either specify hostedZoneId or hostedZone, but not both
#hostedZoneId: ""

# Name of the SSH keypair already loaded into the AWS
# account being used to deploy this cluster.
keyName: {{.KeyName}}

# Additional keys to preload on the coreos account (keep this to a minimum)
# sshAuthorizedKeys:
# - "ssh-rsa AAAAEXAMPLEKEYEXAMPLEKEYEXAMPLEKEYEXAMPLEKEYEXAMPLEKEYEXAMPLEKEYEXAMPLEKEYEXAMPLEKEYEXAMPLEKEYEXAMPLEKEY example@example.org"

# Region to provision Kubernetes cluster
region: {{.Region}}

# Availability Zone to provision Kubernetes cluster when placing nodes in a single availability zone (not highly-available) Comment out for multi availability zone setting and use the below `subnets` section instead.
availabilityZone: {{.AvailabilityZone}}

# ARN of the KMS key used to encrypt TLS assets.
kmsKeyArn: "{{.KMSKeyARN}}"

# Number of controller nodes to create, for more control use `controller.autoScalingGroup` and do not use this setting
#controllerCount: 1

#controller:
#  # Auto Scaling Group definition for controllers. If only `controllerCount` is specified, min and max will be the set to that value and `rollingUpdateMinInstancesInService` will be one less.
#  autoScalingGroup:
#    minSize: 1
#    maxSize: 3
#    rollingUpdateMinInstancesInService: 2
#  subnets:
#    - availabilityZone: us-west-1a
#      instanceCIDR: "10.0.4.0/24"
#    - availabilityZone: us-west-1b
#      instanceCIDR: "10.0.5.0/24"

# Set to true to put the ELB on the public subnet although having controller nodes on private subnets
#controllerLoadBalancerPrivate: false

# Maximum time to wait for controller creation
#controllerCreateTimeout: PT15M

# Instance type for controller node.
# CAUTION: Don't use t2.micro or the cluster won't work. See https://github.com/kubernetes/kubernetes/issues/18975
#controllerInstanceType: t2.medium

# Disk size (GiB) for controller node
#controllerRootVolumeSize: 30

# Disk type for controller node (one of standard, io1, or gp2)
#controllerRootVolumeType: gp2

# Number of I/O operations per second (IOPS) that the controller node disk supports. Leave blank if controllerRootVolumeType is not io1
#controllerRootVolumeIOPS: 0

# Number of worker nodes to create, for more control use `worker.autoScalingGroup` and do not use this setting
#workerCount: 1

#worker:
#  # Auto Scaling Group definition for workers. If only `workerCount` is specified, min and max will be the set to that value and `rollingUpdateMinInstancesInService` will be one less.
#  autoScalingGroup:
#    minSize: 1
#    maxSize: 3
#    rollingUpdateMinInstancesInService: 2
#  subnets:
#    - availabilityZone: us-west-1a
#      instanceCIDR: "10.0.6.0/24"
#    - availabilityZone: us-west-1b
#      instanceCIDR: "10.0.7.0/24"

# Setting worker topology private ensures NAT Gateways are created for use in node pools.
#workerTopologyPrivate: false

# Maximum time to wait for worker creation
#workerCreateTimeout: PT15M

# Instance type for worker nodes
# CAUTION: Don't use t2.micro or the cluster won't work. See https://github.com/kubernetes/kubernetes/issues/16122
#workerInstanceType: t2.medium

# Disk size (GiB) for worker nodes
#workerRootVolumeSize: 30

# Disk type for worker node (one of standard, io1, or gp2)
#workerRootVolumeType: gp2

# Number of I/O operations per second (IOPS) that the worker node disk supports. Leave blank if workerRootVolumeType is not io1
#workerRootVolumeIOPS: 0

# Tenancy of the worker nodes. Options are "default" and "dedicated"
# Documentation: http://docs.aws.amazon.com/AmazonVPC/latest/UserGuide/dedicated-instance.html
# workerTenancy: default

# Price (Dollars) to bid for spot instances. Omit for on-demand instances.
# workerSpotPrice: "0.05"

# Existing "glue" security groups attached to worker nodes which are typically used to allow access from worker nodes to services running on an existing infrastructure
# workerSecurityGroupIds:
#   - sg-1234abcd
#   - sg-5678efab

## Etcd Cluster config
## WARNING: Any changes to etcd parameters after the cluster is first created will not be applied
## during a cluster upgrade, due to concerns over data loss.
## This situation is being rectified with work towards automated management of etcd clusters

# Number of etcd nodes
# (Set to an odd number >= 3 for HA control plane)
# etcdCount: 1

#etcd:
#  subnets:
#    - availabilityZone: us-west-1a
#      instanceCIDR: "10.0.2.0/24"
#    - availabilityZone: us-west-1b
#      instanceCIDR: "10.0.3.0/24"

# Instance type for etcd node
# etcdInstanceType: t2.medium

# Root volume size (GiB) for etcd node
# etcdRootVolumeSize: 30

# Root volume type for etcd node (one of standard, io1, or gp2)
# etcdRootVolumeType: gp2

# Number of I/O operations per second (IOPS) that the etcd node's root volume supports. Leave blank if etcdRootVolumeType is not io1
# etcdRootVolumeIOPS: 0

# Use ephemeral instance storage for etcd data volume instead of EBS?
# (Recommended set to true for high-throughput control planes)
# etcdDataVolumeEphemeral: false

# Data volume size (GiB) for etcd node
# if etcdDataVolumeEphemeral=true, this value is ignored. The size of ephemeral volumes is not configurable.
# etcdDataVolumeSize: 30

# Data volume type for etcd node (one of standard, io1, or gp2)
# etcdDataVolumeType: gp2

# Number of I/O operations per second (IOPS) that the etcd node's data volume supports. Leave blank if etcdDataVolumeType is not io1
# etcdDataVolumeIOPS: 0

# Tenancy of the etcd instances. Options are "default" and "dedicated"
# Documentation: http://docs.aws.amazon.com/AmazonVPC/latest/UserGuide/dedicated-instance.html
# etcdTenancy: default

## Networking config

# ID of existing VPC to create subnet in. Leave blank to create a new VPC
# vpcId:

# ID of existing Internet Gateway to associate subnet with. Leave blank to create a new Internet Gateway
# internetGatewayId:

# ID of existing route table in existing VPC to attach subnet to. Leave blank to use the VPC's main route table.
# routeTableId:

# CIDR for Kubernetes VPC. If vpcId is specified, must match the CIDR of existing vpc.
# vpcCIDR: "10.0.0.0/16"

# CIDR for Kubernetes subnet when placing nodes in a single availability zone (not highly-available) Leave commented out for multi availability zone setting and use the below `subnets` section instead.
# instanceCIDR: "10.0.0.0/24"

# Kubernetes subnets with their CIDRs and availability zones. Differentiating availability zone for 2 or more subnets result in high-availability (failures of a single availability zone won't result in immediate downtimes)
# subnets:
#   - availabilityZone: us-west-1a
#     instanceCIDR: "10.0.0.0/24"
#     subnetId: "subnet-xxxxxxxx" #optional
#   - availabilityZone: us-west-1b
#     instanceCIDR: "10.0.1.0/24"
<<<<<<< HEAD
#     subnetId: "subnet-xxxxxxxx" #optional
=======
#     # natGateway:
#     #   # Pre-allocated NAT Gateway. Used with private subnets.
#     #   id: "ngw-abcdef12"
#     #   # Pre-allocated EIP for NAT Gateways. Used with private subnets.
#     #   eipAllocationId: "eipalloc-abcdef12"
>>>>>>> b3796506

# CIDR for all service IP addresses
# serviceCIDR: "10.3.0.0/24"

# CIDR for all pod IP addresses
# podCIDR: "10.2.0.0/16"

# IP address of Kubernetes dns service (must be contained by serviceCIDR)
# dnsServiceIP: 10.3.0.10

# Uncomment to provision nodes without a public IP. This assumes your VPC route table is setup to route to the internet via a NAT gateway.
# If you did not set vpcId and routeTableId the cluster will not bootstrap.
# mapPublicIPs: false

# Expiration in days from creation time of TLS assets. By default, the CA will
# expire in 10 years and the server and client certificates will expire in 1
# year.
#tlsCADurationDays: 3650
#tlsCertDurationDays: 365

# Version of hyperkube image to use. This is the tag for the hyperkube image repository.
# kubernetesVersion: v1.5.2_coreos.0

# Hyperkube image repository to use.
# hyperkubeImageRepo: quay.io/coreos/hyperkube

# AWS CLI image repository to use.
# awsCliImageRepo: quay.io/coreos/awscli

# AWS CLI image tag to use.
# awsCliTag: master

# Use Calico for network policy.
# useCalico: false

# Create MountTargets for a pre-existing Elastic File System (Amazon EFS). Enter the resource id, eg "fs-47a2c22e"
# This is a NFS share that will be available across the entire cluster through a hostPath volume on the "/efs" mountpoint
#
# You can create a new EFS volume using the CLI:
# $ aws efs create-file-system --creation-token $(uuidgen)
#
# Beware that an EFS file system can not be mounted from mutiple subnets from the same availability zone and
# therefore this feature won't work like you might have expected when you're deploying your cluster to an existing VPC and
# wanted to mount an existing EFS to the subnet(s) created by kube-aws
# See https://github.com/coreos/kube-aws/issues/208 for more information
#elasticFileSystemId: fs-47a2c22e

# Determines the container runtime for kubernetes to use. Accepts 'docker' or 'rkt'.
# containerRuntime: docker

# If you do not want kube-aws to manage certificaes, set it to false. If you do that
# you are responsible for making sure that nodes have correct certificates by the time
# daemons start up.
# manageCertificates: true

# Experimental features will change in backward-incompatible ways
# experimental:
#   # Used to provide `/etc/environment` env vars with values from arbitrary CloudFormation refs
#   awsEnvironment:
#     enabled: true
#     environment:
#       CFNSTACK: '{ "Ref" : "AWS::StackId" }'
#   # Enable audit log for apiserver. Recommended when `rbac` is enabled.
#   auditLog:
#     enabled: true
#     maxage: 30
#     logpath: /dev/stdout
#   # Add predefined set of labels to the nodes
#   # The set includes names of launch configurations and autoscaling groups
#   awsNodeLabels:
#     enabled: true
#   # This option has not yet been tested with rkt as container runtime
#   ephemeralImageStorage:
#     enabled: true
#   # Configuration for external managed ELBs for worker nodes
#   loadBalancer:
#     enabled: true
#     # Names of ELBs attached to worker nodes
#     names: [ "manuallymanagedelb" ]
#     # IDs of "glue" security groups attached to worker nodes to allow the ELBs to communicate with worker nodes
#     securityGroupIds: [ "sg-87654321" ]
#   nodeDrainer:
#     enabled: true
#   nodeLabels:
#     kube-aws.coreos.com/role: worker
#   taints:
#     - key: dedicated
#       value: search
#       effect: NoSchedule
#   # When enabled, autoscaling groups managing worker and controller nodes wait for nodes to be up and running.
#   # Although this is still an experimental feature, it is recommended to be enabled and
#   # it will even be enabled by default in the near future.
#   waitSignal:
#     enabled: true
#   plugins:
#     # When enabled, you also need to configure a minimum set of role bindings or everything breaks.
#     # See https://github.com/coreos/kube-aws/issues/230 for more information.
#     rbac:
#       enabled: true

# AWS Tags for cloudformation stack resources
#stackTags:
#  Name: "Kubernetes"
#  Environment: "Production"

# User-provided YAML map available in stack-template.json
#customSettings:
#  key1: [ 1, 2, 3 ]<|MERGE_RESOLUTION|>--- conflicted
+++ resolved
@@ -200,15 +200,12 @@
 #     subnetId: "subnet-xxxxxxxx" #optional
 #   - availabilityZone: us-west-1b
 #     instanceCIDR: "10.0.1.0/24"
-<<<<<<< HEAD
-#     subnetId: "subnet-xxxxxxxx" #optional
-=======
 #     # natGateway:
 #     #   # Pre-allocated NAT Gateway. Used with private subnets.
 #     #   id: "ngw-abcdef12"
 #     #   # Pre-allocated EIP for NAT Gateways. Used with private subnets.
 #     #   eipAllocationId: "eipalloc-abcdef12"
->>>>>>> b3796506
+#     subnetId: "subnet-xxxxxxxx" #optional
 
 # CIDR for all service IP addresses
 # serviceCIDR: "10.3.0.0/24"
